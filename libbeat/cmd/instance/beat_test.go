// Licensed to Elasticsearch B.V. under one or more contributor
// license agreements. See the NOTICE file distributed with
// this work for additional information regarding copyright
// ownership. Elasticsearch B.V. licenses this file to you under
// the Apache License, Version 2.0 (the "License"); you may
// not use this file except in compliance with the License.
// You may obtain a copy of the License at
//
//     http://www.apache.org/licenses/LICENSE-2.0
//
// Unless required by applicable law or agreed to in writing,
// software distributed under the License is distributed on an
// "AS IS" BASIS, WITHOUT WARRANTIES OR CONDITIONS OF ANY
// KIND, either express or implied.  See the License for the
// specific language governing permissions and limitations
// under the License.

// +build !integration

package instance

import (
	"io/ioutil"
	"os"
	"testing"

	"github.com/elastic/beats/libbeat/cfgfile"

	"github.com/gofrs/uuid"
	"github.com/stretchr/testify/assert"
)

func TestNewInstance(t *testing.T) {
	b, err := NewBeat("testbeat", "testidx", "0.9")
	if err != nil {
		panic(err)
	}

	assert.Equal(t, "testbeat", b.Info.Beat)
	assert.Equal(t, "testidx", b.Info.IndexPrefix)
	assert.Equal(t, "0.9", b.Info.Version)

	// UUID4 should be 36 chars long
	assert.Equal(t, 16, len(b.Info.ID))
	assert.Equal(t, 36, len(b.Info.ID.String()))

	// indexPrefix set to name if empty
	b, err = NewBeat("testbeat", "", "0.9")
	if err != nil {
		panic(err)
	}
	assert.Equal(t, "testbeat", b.Info.Beat)
	assert.Equal(t, "testbeat", b.Info.IndexPrefix)

}

func TestNewInstanceUUID(t *testing.T) {
	b, err := NewBeat("testbeat", "", "0.9")
	if err != nil {
		panic(err)
	}

	// Make sure the ID's are different
	differentUUID, err := uuid.NewV4()
	if err != nil {
		t.Fatalf("error while generating ID: %v", err)
	}
	assert.NotEqual(t, b.Info.ID, differentUUID)
}

func TestInitKibanaConfig(t *testing.T) {
	b, err := NewBeat("filebeat", "testidx", "0.9")
	if err != nil {
		panic(err)
	}

	assert.Equal(t, "filebeat", b.Info.Beat)
	assert.Equal(t, "testidx", b.Info.IndexPrefix)
	assert.Equal(t, "0.9", b.Info.Version)

	cfg, err := cfgfile.Load("../test/filebeat_test.yml", nil)
	err = cfg.Unpack(&b.Config)
	assert.NoError(t, err)

	kibanaConfig, err := initKibanaConfig(b.Config)
	assert.NoError(t, err)
	username, err := kibanaConfig.String("username", -1)
	password, err := kibanaConfig.String("password", -1)
	protocol, err := kibanaConfig.String("protocol", -1)
	host, err := kibanaConfig.String("host", -1)

	assert.Equal(t, "elastic-test-username", username)
	assert.Equal(t, "elastic-test-password", password)
	assert.Equal(t, "https", protocol)
	assert.Equal(t, "127.0.0.1:5601", host)
<<<<<<< HEAD
=======
}

func TestEmptyMetaJson(t *testing.T) {
	b, err := NewBeat("filebeat", "testidx", "0.9")
	if err != nil {
		panic(err)
	}

	// prepare empty meta file
	metaFile, err := ioutil.TempFile("../test", "meta.json")
	assert.Equal(t, nil, err, "Unable to create temporary meta file")

	metaPath := metaFile.Name()
	metaFile.Close()
	defer os.Remove(metaPath)

	// load metadata
	err = b.loadMeta(metaPath)

	assert.Equal(t, nil, err, "Unable to load meta file properly")
	assert.NotEqual(t, uuid.Nil, b.Info.ID, "Beats UUID is not set")
>>>>>>> de955be0
}<|MERGE_RESOLUTION|>--- conflicted
+++ resolved
@@ -93,8 +93,6 @@
 	assert.Equal(t, "elastic-test-password", password)
 	assert.Equal(t, "https", protocol)
 	assert.Equal(t, "127.0.0.1:5601", host)
-<<<<<<< HEAD
-=======
 }
 
 func TestEmptyMetaJson(t *testing.T) {
@@ -116,5 +114,4 @@
 
 	assert.Equal(t, nil, err, "Unable to load meta file properly")
 	assert.NotEqual(t, uuid.Nil, b.Info.ID, "Beats UUID is not set")
->>>>>>> de955be0
 }