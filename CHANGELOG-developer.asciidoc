// Use these for links to issue and pulls. Note issues and pulls redirect one to
// each other on Github, so don't worry too much on using the right prefix.
:issue: https://github.com/elastic/beats/issues/
:pull: https://github.com/elastic/beats/pull/

This changelog is intended for community Beat developers. It covers the major
breaking changes to the internal APIs in the official Beats and changes related
to developing a Beat like code generators or `fields.yml`. Only the major
changes will be covered in this changelog that are expected to affect community
developers. Each breaking change added here should have an explanation on how
other Beats should be migrated.

Note: This changelog was only started after the 6.3 release.

<<<<<<< HEAD
=======
=== Beats version 7.0.0-rc2
https://github.com/elastic/beats/compare/v7.0.0-rc1..v7.0.0-rc2[Check the HEAD diff]

=== Beats version 7.0.0-rc1
https://github.com/elastic/beats/compare/v7.0.0-beta1..v7.0.0-rc1[Check the HEAD diff]

==== Breaking changes

- Remove support for deprecated `GenRootCmd` methods. {pull}10721[10721]
- Remove SkipNormalization, SkipAgentMetadata, SkipAddHostName. {pull}10801[10801] {pull}10769[10769]

==== Bugfixes

- Align default index between elasticsearch and logstash and kafka output. {pull}10841[10841]
- Fix duplication check for `append_fields` option. {pull}10959[10959]

==== Added

- Introduce processing.Support to instance.Setting. This allows Beats to fully modify the event processing. {pull}10801[10801]

>>>>>>> de955be0
=== Beats version 7.0.0-beta1
https://github.com/elastic/beats/compare/v7.0.0-alpha2..v7.0.0-beta1[Check the HEAD diff]

==== Breaking changes
- Outputs receive Index Manager as additional parameter. The index manager can
  be used to create an index selector. {pull}10347[10347]
- Remove support for loading dashboards to Elasticsearch 5. {pull}10451[10451]

==== Added

- Allow multiple object type configurations per field. {pull}9772[9772]
- Move agent metadata addition to a processor. {pull}9952[9952]
- Add (*common.Config).Has and (*common.Config).Remove. {pull}10363[10363]
- Introduce ILM and IndexManagement support to beat.Settings. {pull}10347[10347]
- Generating index pattern on demand instead of shipping them in the packages. {pull}10478[10478]

=== Beats version 7.0.0-alpha2
https://github.com/elastic/beats/compare/v6.3.0..v7.0.0-alpha2[Check the HEAD diff]

The list below covers the major changes between 6.3.0 and 7.0.0-alpha2 only.

==== Breaking changes

- The beat.Pipeline is now passed to cfgfile.RunnerFactory. Beats using libbeat for module reloading or autodiscovery need to be adapted. {pull}7018[7017]
- Moving of TLS helper functions and structs from `output/tls` to `tlscommon`. {pull}7054[7054]
- Port fields.yml collector to Golang {pull}6911[6911]
- Dashboards under _meta/kibana are expected to be decoded. See https://github.com/elastic/beats/pull/7224 for a conversion script. {pull}7265[7265]
- Constructor `(github.com/elastic/beats/libbeat/output/codec/json).New` expects a new `escapeHTML` parameter. {pull}7445[7445]
- Packaging has been refactored and updates are required. See the PR for migration details. {pull}7388[7388]
- `make fields` has been modified to use Mage (https://magefile.org/) in an effort to make
  the building a Beat more cross-platform friendly (e.g. Windows). This requires that your Beat
  has a magefile.go with a fields target. The `FIELDS_FILE_PATH` make variable is no longer
  used because the value is specified in magefile.go. {pull}7670[7670]
- Outputs must implement String. {pull}6404[6404]
- Renamed `-beat-name` CLI option used in `kibana_index_pattern.go` to `-beat` for consistency with other scripts in `dev-tools/cmd`. {pull}8615[8615]
- Systemd unit file template used on Linux packaging now includes environment variables to ease flag overriding. One of them includes the `-e` flag, making beats log to stderr by default on systemd uses. {pull}8942[8942]
- Removed dashboards and index patterns generation for Kibana 5. {pull}8927[8927]
- Move generator packages of Filebeat from `scripts/generator` to `generator`. {pull}9147[9147]

==== Bugfixes

- Fix permissions of generated Filebeat filesets. {pull}7140[7140]
- Collect fields from _meta/fields.yml too. {pull}8397[8397]
- Fix issue on asset generation that could lead to different results in Windows. {pull}8464[8464]
- Remove default version qualifier, you can use `VERSION_QUALIFIER` environment variable to set it. {pull}9148[9148]

==== Added

- Libbeat provides a global registry for beats developer that allow to register and retrieve plugin. {pull}7392[7392]
- Added more options to control required and optional fields in schema.Apply(), error returned is a plain nil if no error happened {pull}7335[7335]
- Packaging on MacOS now produces a .dmg file containing an installer (.pkg) and uninstaller for the Beat. {pull}7481[7481]
- Added mage targets `goTestUnit` and `goTestIntegration` for executing
  'go test'. This captures the log to a file, summarizes the result, produces a
  coverage profile (.cov), and produces an HTML coverage report. See
  `mage -h goTestUnit`. {pull}7766[7766]
- Beats packaging now build non-oss binaries from code located in the x-pack folder. {issue}7783[7783]
- New function `AddTagsWithKey` is added, so `common.MapStr` can be enriched with tags with an arbitrary key. {pull}7991[7991]
- Move filebeat/reader to libbeat/reader {pull}8206[8206]
- Libbeat provides a new function `cmd.GenRootCmdWithSettings` that should be preferred over deprecated functions
  `cmd.GenRootCmd`, `cmd.GenRootCmdWithRunFlags`, and `cmd.GenRootCmdWithIndexPrefixWithRunFlags`. {pull}7850[7850]
- Set current year in generator templates. {pull}8396[8396]
- You can now override default settings of libbeat by using instance.Settings. {pull}8449[8449]
- Add `-space-id` option to `export_dashboards.go` script to support Kibana Spaces {pull}7942[7942]
- Add `-name` option to `asset.go` script to explicitly name the asset rather than using its filename. {pull}8693[8693]
- Add `-out` option to `kibana_index_pattern.go` to control the output dir to make it possible to write the generated output to `build/kibana` instead of `_meta/kibana.generated` (but the output dir remains unchanged at this point). {pull}8615[8615]
- Add `module_fields.go` for generated `fields.go` files for modules. {pull}8615[8615]
- Add `mage.GenerateModuleReferenceConfig` for generating reference config files that include configuration sections from the module directory. {pull}8615[8615]
- Add `mage.GenerateFieldsGo` for generating fields.go files. {pull}8615[8615]
- Add `mage.KibanaDashboards` for collecting Kibana dashboards and generating index patterns. {pull}8615[8615]
- Allow to disable config resolver using the `Settings.DisableConfigResolver` field when initializing libbeat. {pull}8769[8769]
- Add `mage.AddPlatforms` to allow to specify dependent platforms when building a beat. {pull}8889[8889]
- Add `cfgwarn.CheckRemoved6xSetting(s)` to display a warning for options removed in 7.0. {pull}8909[8909]
- Add docker image building to `mage.Package`. {pull}8898[8898]
- Simplified exporting of dashboards. {pull}7730[7730]
- Update Beats to use go 1.11.2 {pull}8746[8746]
- Allow/Merge fields.yml overrides {pull}9188[9188]
- Filesets can now define multiple ingest pipelines, with the first one considered as the entry point pipeline. {pull}8914[8914]
- Add `group_measurements_by_instance` option to windows perfmon metricset. {pull}8688[8688]<|MERGE_RESOLUTION|>--- conflicted
+++ resolved
@@ -12,8 +12,6 @@
 
 Note: This changelog was only started after the 6.3 release.
 
-<<<<<<< HEAD
-=======
 === Beats version 7.0.0-rc2
 https://github.com/elastic/beats/compare/v7.0.0-rc1..v7.0.0-rc2[Check the HEAD diff]
 
@@ -34,7 +32,6 @@
 
 - Introduce processing.Support to instance.Setting. This allows Beats to fully modify the event processing. {pull}10801[10801]
 
->>>>>>> de955be0
 === Beats version 7.0.0-beta1
 https://github.com/elastic/beats/compare/v7.0.0-alpha2..v7.0.0-beta1[Check the HEAD diff]
 
